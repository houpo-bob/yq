package yqlib

import (
	"container/list"
	"fmt"
	"slices"
)

func assignAliasOperator(d *dataTreeNavigator, context Context, expressionNode *ExpressionNode) (Context, error) {

	log.Debugf("AssignAlias operator!")

	aliasName := ""
	if !expressionNode.Operation.UpdateAssign {
		rhs, err := d.GetMatchingNodes(context.ReadOnlyClone(), expressionNode.RHS)
		if err != nil {
			return Context{}, err
		}
		if rhs.MatchingNodes.Front() != nil {
			aliasName = rhs.MatchingNodes.Front().Value.(*CandidateNode).Value
		}
	}

	lhs, err := d.GetMatchingNodes(context, expressionNode.LHS)

	if err != nil {
		return Context{}, err
	}

	for el := lhs.MatchingNodes.Front(); el != nil; el = el.Next() {
		candidate := el.Value.(*CandidateNode)
		log.Debugf("Setting aliasName : %v", candidate.GetKey())

		if expressionNode.Operation.UpdateAssign {
			rhs, err := d.GetMatchingNodes(context.SingleReadonlyChildContext(candidate), expressionNode.RHS)
			if err != nil {
				return Context{}, err
			}
			if rhs.MatchingNodes.Front() != nil {
				aliasName = rhs.MatchingNodes.Front().Value.(*CandidateNode).Value
			}
		}

		if aliasName != "" {
			candidate.Kind = AliasNode
			candidate.Value = aliasName
		}
	}
	return context, nil
}

func getAliasOperator(_ *dataTreeNavigator, context Context, _ *ExpressionNode) (Context, error) {
	log.Debugf("GetAlias operator!")
	var results = list.New()

	for el := context.MatchingNodes.Front(); el != nil; el = el.Next() {
		candidate := el.Value.(*CandidateNode)
		result := candidate.CreateReplacement(ScalarNode, "!!str", candidate.Value)
		results.PushBack(result)
	}
	return context.ChildContext(results), nil
}

func assignAnchorOperator(d *dataTreeNavigator, context Context, expressionNode *ExpressionNode) (Context, error) {

	log.Debugf("AssignAnchor operator!")

	anchorName := ""
	if !expressionNode.Operation.UpdateAssign {
		rhs, err := d.GetMatchingNodes(context.ReadOnlyClone(), expressionNode.RHS)
		if err != nil {
			return Context{}, err
		}

		if rhs.MatchingNodes.Front() != nil {
			anchorName = rhs.MatchingNodes.Front().Value.(*CandidateNode).Value
		}
	}

	lhs, err := d.GetMatchingNodes(context, expressionNode.LHS)

	if err != nil {
		return Context{}, err
	}

	for el := lhs.MatchingNodes.Front(); el != nil; el = el.Next() {
		candidate := el.Value.(*CandidateNode)
		log.Debugf("Setting anchorName of : %v", candidate.GetKey())

		if expressionNode.Operation.UpdateAssign {
			rhs, err := d.GetMatchingNodes(context.SingleReadonlyChildContext(candidate), expressionNode.RHS)
			if err != nil {
				return Context{}, err
			}

			if rhs.MatchingNodes.Front() != nil {
				anchorName = rhs.MatchingNodes.Front().Value.(*CandidateNode).Value
			}
		}

		candidate.Anchor = anchorName
	}
	return context, nil
}

func getAnchorOperator(_ *dataTreeNavigator, context Context, _ *ExpressionNode) (Context, error) {
	log.Debugf("GetAnchor operator!")
	var results = list.New()

	for el := context.MatchingNodes.Front(); el != nil; el = el.Next() {
		candidate := el.Value.(*CandidateNode)
		anchor := candidate.Anchor
		result := candidate.CreateReplacement(ScalarNode, "!!str", anchor)
		results.PushBack(result)
	}
	return context.ChildContext(results), nil
}

func explodeOperator(d *dataTreeNavigator, context Context, expressionNode *ExpressionNode) (Context, error) {
	log.Debugf("ExplodeOperation")

	for el := context.MatchingNodes.Front(); el != nil; el = el.Next() {
		candidate := el.Value.(*CandidateNode)

		rhs, err := d.GetMatchingNodes(context.SingleChildContext(candidate), expressionNode.RHS)

		if err != nil {
			return Context{}, err
		}
		for childEl := rhs.MatchingNodes.Front(); childEl != nil; childEl = childEl.Next() {
			err = explodeNode(childEl.Value.(*CandidateNode), context)
			if err != nil {
				return Context{}, err
			}
		}

	}

	return context, nil
}

func fixedReconstructAliasedMap(node *CandidateNode) error {
	var newContent = []*CandidateNode{}

	for index := 0; index < len(node.Content); index = index + 2 {
		keyNode := node.Content[index]
		valueNode := node.Content[index+1]
		if keyNode.Value != "<<" {
			// always add in plain nodes
			newContent = append(newContent, keyNode, valueNode)
		} else {
			sequence := valueNode
			if sequence.Kind != SequenceNode {
				sequence = &CandidateNode{Content: []*CandidateNode{sequence}}
			}
			for index := 0; index < len(sequence.Content); index = index + 1 {
				// for merge anchors, we only set them if the key is not already in node or the newContent
				mergeNodeSeq := sequence.Content[index]
				if mergeNodeSeq.Kind == AliasNode {
					mergeNodeSeq = mergeNodeSeq.Alias
				}
				if mergeNodeSeq.Kind != MappingNode {
					return fmt.Errorf("merge anchor only supports maps, got !!seq instead")
				}
				itemsToAdd := mergeNodeSeq.FilterMapContentByKey(func(keyNode *CandidateNode) bool {
					return getContentValueByKey(node.Content, keyNode.Value) == nil &&
						getContentValueByKey(newContent, keyNode.Value) == nil
				})
				newContent = append(newContent, itemsToAdd...)
			}
		}
	}
	node.Content = newContent
	return nil
}

func reconstructAliasedMap(node *CandidateNode, context Context) error {
	var newContent = list.New()
	// can I short cut here by prechecking if there's an anchor in the map?
	// no it needs to recurse in overrideEntry.

	for index := 0; index < len(node.Content); index = index + 2 {
		keyNode := node.Content[index]
		valueNode := node.Content[index+1]
		log.Debugf("traversing %v", keyNode.Value)
		if keyNode.Tag != "!!merge" {
			err := overrideEntry(node, keyNode, valueNode, index, true, context.ChildContext(newContent))
			if err != nil {
				return err
			}
		} else {
			err := applyMergeAnchor(node, valueNode, index, context.ChildContext(newContent))
			if err != nil {
				return err
			}
		}
	}
	node.Content = make([]*CandidateNode, 0)
	for newEl := newContent.Front(); newEl != nil; newEl = newEl.Next() {
		node.AddChild(newEl.Value.(*CandidateNode))
	}
	return nil
}

func explodeNode(node *CandidateNode, context Context) error {
	log.Debugf("explodeNode -  %v", NodeToString(node))
	node.Anchor = ""
	switch node.Kind {
	case SequenceNode:
		for index, contentNode := range node.Content {
			log.Debugf("explodeNode -  index %v", index)
			errorInContent := explodeNode(contentNode, context)
			if errorInContent != nil {
				return errorInContent
			}
		}
		return nil
	case AliasNode:
		log.Debugf("explodeNode - an alias to %v", NodeToString(node.Alias))
		if node.Alias != nil {
			node.Kind = node.Alias.Kind
			node.Style = node.Alias.Style
			node.Tag = node.Alias.Tag
			node.AddChildren(node.Alias.Content)
			node.Value = node.Alias.Value
			node.Alias = nil
		}
		log.Debug("now I'm %v", NodeToString(node))
		return nil
	case MappingNode:
		// //check the map has an alias in it
		hasAlias := false
		for index := 0; index < len(node.Content); index = index + 2 {
			keyNode := node.Content[index]
			if keyNode.Tag == "!!merge" {
				hasAlias = true
				break
			}
		}

		if hasAlias {
			if ConfiguredYamlPreferences.FixMergeAnchorToSpec {
				return fixedReconstructAliasedMap(node)
			}
			log.Warning("--yaml-fix-merge-anchor-to-spec is false; causing merge anchors to override the existing values which isn't to the yaml spec. This flag will default to true in late 2025.")
			// this is a slow op, which is why we want to check before running it.
			return reconstructAliasedMap(node, context)
		}
		// this map has no aliases, but it's kids might
		for index := 0; index < len(node.Content); index = index + 2 {
			keyNode := node.Content[index]
			valueNode := node.Content[index+1]
			err := explodeNode(keyNode, context)
			if err != nil {
				return err
			}
			err = explodeNode(valueNode, context)
			if err != nil {
				return err
			}
		}
		return nil
	default:
		return nil
	}
}

func applyMergeAnchor(node *CandidateNode, merge *CandidateNode, mergeIndex int, newContent Context) error {
	inline := true
	if merge.Kind == AliasNode {
		inline = false
		merge = merge.Alias
	}
	switch merge.Kind {
	case MappingNode:
		log.Debugf("a merge map!")
		return applyMergeAnchorMap(node, merge, mergeIndex, inline, newContent)
	case SequenceNode:
		log.Debugf("a merge list!")
		// With FixMergeAnchorToSpec, we rely on overrideEntry to reject duplicates
		content := slices.All(merge.Content)
		if !ConfiguredYamlPreferences.FixMergeAnchorToSpec {
			// Even without FixMergeAnchorToSpec, this already gave preference to earlier keys
			content = slices.Backward(merge.Content)
		}
		for _, childValue := range content {
			childInline := inline
			if childValue.Kind == AliasNode {
				childInline = false
				childValue = childValue.Alias
			}
			if childValue.Kind != MappingNode {
				return fmt.Errorf(
					"can only use merge anchors with maps (!!map) or sequences (!!seq) of maps, but got sequence containing %v",
					childValue.Tag)
			}
			err := applyMergeAnchorMap(node, childValue, mergeIndex, childInline, newContent)
			if err != nil {
				return err
			}
		}
		return nil
	default:
		return fmt.Errorf("can only use merge anchors with maps (!!map) or sequences (!!seq) of maps, but got %v", merge.Tag)
	}
}

func applyMergeAnchorMap(node *CandidateNode, mergeMap *CandidateNode, mergeIndex int, explode bool, newContent Context) error {
	if mergeMap == nil {
		log.Debug("merge map is nil")
		return nil
	}
	log.Debug("merge map: %v", NodeToString(mergeMap))
	if mergeMap.Kind != MappingNode {
		return fmt.Errorf("applyMergeAnchorMap expects !!map, got %v instead", mergeMap.Tag)
	}

	if explode {
		err := explodeNode(mergeMap, newContent)
		if err != nil {
			return err
		}
	}

	for index := 0; index < len(mergeMap.Content); index = index + 2 {
		keyNode := mergeMap.Content[index]
		log.Debugf("applying merge map key %v", keyNode.Value)
		valueNode := mergeMap.Content[index+1]
		err := overrideEntry(node, keyNode, valueNode, mergeIndex, explode, newContent)
		if err != nil {
			return err
		}
	}
	return nil
}

func overrideEntry(node *CandidateNode, key *CandidateNode, value *CandidateNode, startIndex int, explode bool, newContent Context) error {
	if explode {
		err := explodeNode(value, newContent)
		if err != nil {
			return err
		}
	}

	for newEl := newContent.MatchingNodes.Front(); newEl != nil; newEl = newEl.Next() {
		valueEl := newEl.Next() // move forward twice
		keyNode := newEl.Value.(*CandidateNode)
		log.Debugf("checking new content %v:%v", keyNode.Value, valueEl.Value.(*CandidateNode).Value)
		if keyNode.Value == key.Value && keyNode.Alias == nil && key.Alias == nil {
<<<<<<< HEAD
			log.Debugf("overriding new content")
			if !ConfiguredYamlPreferences.FixMergeAnchorToSpec {
				//TODO This also fires in when an earlier element in a list merge anchor overwrites a later element, which *is* to the spec
				log.Warning("--yaml-fix-merge-anchor-to-spec is false; causing the merge anchor to override the existing value at %v which isn't to the yaml spec. This flag will default to true in late 2025.", keyNode.GetNicePath())
				valueEl.Value = value
			}
=======
			log.Debugf("overridign new content")
			valueEl.Value = value
>>>>>>> 23a7b173
			return nil
		}
		newEl = valueEl // move forward twice
	}

	for index := startIndex + 2; index < len(node.Content); index = index + 2 {
		keyNode := node.Content[index]

		if keyNode.Value == key.Value && keyNode.Alias == nil {
			log.Debugf("content will be overridden at index %v", index)
			return nil
		}
	}

	if explode {
		err := explodeNode(key, newContent)
		if err != nil {
			return err
		}
	}
	log.Debugf("adding %v:%v", key.Value, value.Value)
	newContent.MatchingNodes.PushBack(key)
	newContent.MatchingNodes.PushBack(value)
	return nil
}<|MERGE_RESOLUTION|>--- conflicted
+++ resolved
@@ -162,6 +162,8 @@
 				if mergeNodeSeq.Kind != MappingNode {
 					return fmt.Errorf("merge anchor only supports maps, got !!seq instead")
 				}
+				// Only retain keys from merge map that are not already in node.Content or newContent,
+				// to prevent overwriting
 				itemsToAdd := mergeNodeSeq.FilterMapContentByKey(func(keyNode *CandidateNode) bool {
 					return getContentValueByKey(node.Content, keyNode.Value) == nil &&
 						getContentValueByKey(newContent, keyNode.Value) == nil
@@ -347,17 +349,8 @@
 		keyNode := newEl.Value.(*CandidateNode)
 		log.Debugf("checking new content %v:%v", keyNode.Value, valueEl.Value.(*CandidateNode).Value)
 		if keyNode.Value == key.Value && keyNode.Alias == nil && key.Alias == nil {
-<<<<<<< HEAD
 			log.Debugf("overriding new content")
-			if !ConfiguredYamlPreferences.FixMergeAnchorToSpec {
-				//TODO This also fires in when an earlier element in a list merge anchor overwrites a later element, which *is* to the spec
-				log.Warning("--yaml-fix-merge-anchor-to-spec is false; causing the merge anchor to override the existing value at %v which isn't to the yaml spec. This flag will default to true in late 2025.", keyNode.GetNicePath())
-				valueEl.Value = value
-			}
-=======
-			log.Debugf("overridign new content")
 			valueEl.Value = value
->>>>>>> 23a7b173
 			return nil
 		}
 		newEl = valueEl // move forward twice
