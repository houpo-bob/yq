# Anchor and Alias Operators

Use the `alias` and `anchor` operators to read and write yaml aliases and anchors. The `explode` operator normalises a yaml file (dereference (or expands) aliases and remove anchor names).

`yq` supports merge aliases (like `<<: *blah`) however this is no longer in the standard yaml spec (1.2) and so `yq` will automatically add the `!!merge` tag to these nodes as it is effectively a custom tag.


## Merge one map
see https://yaml.org/type/merge.html

Given a sample.yml file of:
```yaml
- &CENTER
  x: 1
  y: 2
- &LEFT
  x: 0
  y: 2
- &BIG
  r: 10
- &SMALL
  r: 1
- !!merge <<: *CENTER
  r: 10
```
then
```bash
yq '.[4] | explode(.)' sample.yml
```
will output
```yaml
x: 1
y: 2
r: 10
```

## Merge multiple maps
see https://yaml.org/type/merge.html

Given a sample.yml file of:
```yaml
- &CENTER
  x: 1
  y: 2
- &LEFT
  x: 0
  y: 2
- &BIG
  r: 10
- &SMALL
  r: 1
- !!merge <<:
    - *CENTER
    - *BIG
```
then
```bash
yq '.[4] | explode(.)' sample.yml
```
will output
```yaml
r: 10
x: 1
y: 2
```

<<<<<<< HEAD
=======
## Override
see https://yaml.org/type/merge.html

Given a sample.yml file of:
```yaml
- &CENTER
  x: 1
  y: 2
- &LEFT
  x: 0
  y: 2
- &BIG
  r: 10
- &SMALL
  r: 1
- !!merge <<:
    - *BIG
    - *LEFT
    - *SMALL
  x: 1
```
then
```bash
yq '.[4] | explode(.)' sample.yml
```
will output
```yaml
r: 10
y: 2
x: 1
```

## Override with local key
like https://yaml.org/type/merge.html, but with x: 1 before the merge key. This is legacy behaviour, see --yaml-fix-merge-anchor-to-spec

Given a sample.yml file of:
```yaml
- &CENTER
  x: 1
  y: 2
- &LEFT
  x: 0
  y: 2
- &BIG
  r: 10
- &SMALL
  r: 1
- x: 1
  !!merge <<:
    - *BIG
    - *LEFT
    - *SMALL
```
then
```bash
yq '.[4] | explode(.)' sample.yml
```
will output
```yaml
x: 0
r: 10
y: 2
```

>>>>>>> 5e75db82
## Get anchor
Given a sample.yml file of:
```yaml
a: &billyBob cat
```
then
```bash
yq '.a | anchor' sample.yml
```
will output
```yaml
billyBob
```

## Set anchor
Given a sample.yml file of:
```yaml
a: cat
```
then
```bash
yq '.a anchor = "foobar"' sample.yml
```
will output
```yaml
a: &foobar cat
```

## Set anchor relatively using assign-update
Given a sample.yml file of:
```yaml
a:
  b: cat
```
then
```bash
yq '.a anchor |= .b' sample.yml
```
will output
```yaml
a: &cat
  b: cat
```

## Get alias
Given a sample.yml file of:
```yaml
b: &billyBob meow
a: *billyBob
```
then
```bash
yq '.a | alias' sample.yml
```
will output
```yaml
billyBob
```

## Set alias
Given a sample.yml file of:
```yaml
b: &meow purr
a: cat
```
then
```bash
yq '.a alias = "meow"' sample.yml
```
will output
```yaml
b: &meow purr
a: *meow
```

## Set alias to blank does nothing
Given a sample.yml file of:
```yaml
b: &meow purr
a: cat
```
then
```bash
yq '.a alias = ""' sample.yml
```
will output
```yaml
b: &meow purr
a: cat
```

## Set alias relatively using assign-update
Given a sample.yml file of:
```yaml
b: &meow purr
a:
  f: meow
```
then
```bash
yq '.a alias |= .f' sample.yml
```
will output
```yaml
b: &meow purr
a: *meow
```

## Explode alias and anchor
Given a sample.yml file of:
```yaml
f:
  a: &a cat
  b: *a
```
then
```bash
yq 'explode(.f)' sample.yml
```
will output
```yaml
f:
  a: cat
  b: cat
```

## Explode with no aliases or anchors
Given a sample.yml file of:
```yaml
a: mike
```
then
```bash
yq 'explode(.a)' sample.yml
```
will output
```yaml
a: mike
```

## Explode with alias keys
Given a sample.yml file of:
```yaml
f:
  a: &a cat
  *a: b
```
then
```bash
yq 'explode(.f)' sample.yml
```
will output
```yaml
f:
  a: cat
  cat: b
```

## Dereference and update a field
Use explode with multiply to dereference an object

Given a sample.yml file of:
```yaml
item_value: &item_value
  value: true
thingOne:
  name: item_1
  !!merge <<: *item_value
thingTwo:
  name: item_2
  !!merge <<: *item_value
```
then
```bash
yq '.thingOne |= (explode(.) | sort_keys(.)) * {"value": false}' sample.yml
```
will output
```yaml
item_value: &item_value
  value: true
thingOne:
  name: item_1
  value: false
thingTwo:
  name: item_2
  !!merge <<: *item_value
```

## LEGACY: Explode with merge anchors
Caution: this is for when --yaml-fix-merge-anchor-to-spec=false; it's not to YAML spec because the merge anchors incorrectly override the object values. Flag will default to true in late 2025

Given a sample.yml file of:
```yaml
foo: &foo
  a: foo_a
  thing: foo_thing
  c: foo_c
bar: &bar
  b: bar_b
  thing: bar_thing
  c: bar_c
foobarList:
  b: foobarList_b
  !!merge <<:
    - *foo
    - *bar
  c: foobarList_c
foobar:
  c: foobar_c
  !!merge <<: *foo
  thing: foobar_thing
```
then
```bash
yq 'explode(.)' sample.yml
```
will output
```yaml
foo:
  a: foo_a
  thing: foo_thing
  c: foo_c
bar:
  b: bar_b
  thing: bar_thing
  c: bar_c
foobarList:
  b: bar_b
  thing: foo_thing
  a: foo_a
  c: foobarList_c
foobar:
  c: foo_c
  a: foo_a
  thing: foobar_thing
```

## FIXED: Explode with merge anchors
Set `--yaml-fix-merge-anchor-to-spec=true` to get this correct merge behaviour. Flag will default to true in late 2025 

Given a sample.yml file of:
```yaml
foo: &foo
  a: foo_a
  thing: foo_thing
  c: foo_c
bar: &bar
  b: bar_b
  thing: bar_thing
  c: bar_c
foobarList:
  b: foobarList_b
  !!merge <<:
    - *foo
    - *bar
  c: foobarList_c
foobar:
  c: foobar_c
  !!merge <<: *foo
  thing: foobar_thing
```
then
```bash
yq 'explode(.)' sample.yml
```
will output
```yaml
foo:
  a: foo_a
  thing: foo_thing
  c: foo_c
bar:
  b: bar_b
  thing: bar_thing
  c: bar_c
foobarList:
  b: foobarList_b
  thing: foo_thing
  a: foo_a
  c: foobarList_c
foobar:
  a: foo_a
  c: foobar_c
  thing: foobar_thing
```
<|MERGE_RESOLUTION|>--- conflicted
+++ resolved
@@ -64,8 +64,6 @@
 y: 2
 ```
 
-<<<<<<< HEAD
-=======
 ## Override
 see https://yaml.org/type/merge.html
 
@@ -98,39 +96,6 @@
 x: 1
 ```
 
-## Override with local key
-like https://yaml.org/type/merge.html, but with x: 1 before the merge key. This is legacy behaviour, see --yaml-fix-merge-anchor-to-spec
-
-Given a sample.yml file of:
-```yaml
-- &CENTER
-  x: 1
-  y: 2
-- &LEFT
-  x: 0
-  y: 2
-- &BIG
-  r: 10
-- &SMALL
-  r: 1
-- x: 1
-  !!merge <<:
-    - *BIG
-    - *LEFT
-    - *SMALL
-```
-then
-```bash
-yq '.[4] | explode(.)' sample.yml
-```
-will output
-```yaml
-x: 0
-r: 10
-y: 2
-```
-
->>>>>>> 5e75db82
 ## Get anchor
 Given a sample.yml file of:
 ```yaml
