# Anchor and Alias Operators

Use the `alias` and `anchor` operators to read and write yaml aliases and anchors. The `explode` operator normalises a yaml file (dereference (or expands) aliases and remove anchor names).

`yq` supports merge aliases (like `<<: *blah`) however this is no longer in the standard yaml spec (1.2) and so `yq` will automatically add the `!!merge` tag to these nodes as it is effectively a custom tag.


## Merge one map
see https://yaml.org/type/merge.html

Given a sample.yml file of:
```yaml
- &CENTER
  x: 1
  y: 2
- &LEFT
  x: 0
  y: 2
- &BIG
  r: 10
- &SMALL
  r: 1
- !!merge <<: *CENTER
  r: 10
```
then
```bash
yq '.[4] | explode(.)' sample.yml
```
will output
```yaml
x: 1
y: 2
r: 10
```

<<<<<<< HEAD
## Merge multiple maps
see https://yaml.org/type/merge.html

Given a sample.yml file of:
```yaml
- &CENTER
  x: 1
  y: 2
- &LEFT
  x: 0
  y: 2
- &BIG
  r: 10
- &SMALL
  r: 1
- !!merge <<:
    - *CENTER
    - *BIG
```
then
```bash
yq '.[4] | explode(.)' sample.yml
```
will output
```yaml
r: 10
x: 1
y: 2
```

## Override
see https://yaml.org/type/merge.html

Given a sample.yml file of:
```yaml
- &CENTER
  x: 1
  y: 2
- &LEFT
  x: 0
  y: 2
- &BIG
  r: 10
- &SMALL
  r: 1
- !!merge <<:
    - *BIG
    - *LEFT
    - *SMALL
  x: 1
```
then
```bash
yq '.[4] | explode(.)' sample.yml
```
will output
```yaml
r: 10
y: 2
x: 1
```

## Override with local key
like https://yaml.org/type/merge.html, but with x: 1 before the merge key. This is legacy behavior, see --yaml-fix-merge-anchor-to-spec

Given a sample.yml file of:
```yaml
- &CENTER
  x: 1
  y: 2
- &LEFT
  x: 0
  y: 2
- &BIG
  r: 10
- &SMALL
  r: 1
- x: 1
  !!merge <<:
    - *BIG
    - *LEFT
    - *SMALL
```
then
```bash
yq '.[4] | explode(.)' sample.yml
```
will output
```yaml
x: 0
r: 10
y: 2
```

=======
>>>>>>> 23a7b173
## Get anchor
Given a sample.yml file of:
```yaml
a: &billyBob cat
```
then
```bash
yq '.a | anchor' sample.yml
```
will output
```yaml
billyBob
```

## Set anchor
Given a sample.yml file of:
```yaml
a: cat
```
then
```bash
yq '.a anchor = "foobar"' sample.yml
```
will output
```yaml
a: &foobar cat
```

## Set anchor relatively using assign-update
Given a sample.yml file of:
```yaml
a:
  b: cat
```
then
```bash
yq '.a anchor |= .b' sample.yml
```
will output
```yaml
a: &cat
  b: cat
```

## Get alias
Given a sample.yml file of:
```yaml
b: &billyBob meow
a: *billyBob
```
then
```bash
yq '.a | alias' sample.yml
```
will output
```yaml
billyBob
```

## Set alias
Given a sample.yml file of:
```yaml
b: &meow purr
a: cat
```
then
```bash
yq '.a alias = "meow"' sample.yml
```
will output
```yaml
b: &meow purr
a: *meow
```

## Set alias to blank does nothing
Given a sample.yml file of:
```yaml
b: &meow purr
a: cat
```
then
```bash
yq '.a alias = ""' sample.yml
```
will output
```yaml
b: &meow purr
a: cat
```

## Set alias relatively using assign-update
Given a sample.yml file of:
```yaml
b: &meow purr
a:
  f: meow
```
then
```bash
yq '.a alias |= .f' sample.yml
```
will output
```yaml
b: &meow purr
a: *meow
```

## Explode alias and anchor
Given a sample.yml file of:
```yaml
f:
  a: &a cat
  b: *a
```
then
```bash
yq 'explode(.f)' sample.yml
```
will output
```yaml
f:
  a: cat
  b: cat
```

## Explode with no aliases or anchors
Given a sample.yml file of:
```yaml
a: mike
```
then
```bash
yq 'explode(.a)' sample.yml
```
will output
```yaml
a: mike
```

## Explode with alias keys
Given a sample.yml file of:
```yaml
f:
  a: &a cat
  *a: b
```
then
```bash
yq 'explode(.f)' sample.yml
```
will output
```yaml
f:
  a: cat
  cat: b
```

## Dereference and update a field
Use explode with multiply to dereference an object

Given a sample.yml file of:
```yaml
item_value: &item_value
  value: true
thingOne:
  name: item_1
  !!merge <<: *item_value
thingTwo:
  name: item_2
  !!merge <<: *item_value
```
then
```bash
yq '.thingOne |= explode(.) * {"value": false}' sample.yml
```
will output
```yaml
item_value: &item_value
  value: true
thingOne:
  name: item_1
  value: false
thingTwo:
  name: item_2
  !!merge <<: *item_value
```

## Merge multiple maps
see https://yaml.org/type/merge.html

Given a sample.yml file of:
```yaml
- &CENTER
  x: 1
  y: 2
- &LEFT
  x: 0
  y: 2
- &BIG
  r: 10
- &SMALL
  r: 1
- !!merge <<:
    - *CENTER
    - *BIG
```
then
```bash
yq '.[4] | explode(.)' sample.yml
```
will output
```yaml
r: 10
x: 1
y: 2
```

## Override
see https://yaml.org/type/merge.html

Given a sample.yml file of:
```yaml
- &CENTER
  x: 1
  y: 2
- &LEFT
  x: 0
  y: 2
- &BIG
  r: 10
- &SMALL
  r: 1
- !!merge <<:
    - *BIG
    - *LEFT
    - *SMALL
  x: 1
```
then
```bash
yq '.[4] | explode(.)' sample.yml
```
will output
```yaml
r: 10
x: 1
y: 2
```

## LEGACY: Explode with merge anchors
Caution: this is for when --yaml-fix-merge-anchor-to-spec=false; it's not to YAML spec because the merge anchors incorrectly override the object values. Flag will default to true in late 2025

Given a sample.yml file of:
```yaml
foo: &foo
  a: foo_a
  thing: foo_thing
  c: foo_c
bar: &bar
  b: bar_b
  thing: bar_thing
  c: bar_c
foobarList:
  b: foobarList_b
  !!merge <<:
    - *foo
    - *bar
  c: foobarList_c
foobar:
  c: foobar_c
  !!merge <<: *foo
  thing: foobar_thing
```
then
```bash
yq 'explode(.)' sample.yml
```
will output
```yaml
foo:
  a: foo_a
  thing: foo_thing
  c: foo_c
bar:
  b: bar_b
  thing: bar_thing
  c: bar_c
foobarList:
  b: bar_b
  thing: foo_thing
  a: foo_a
  c: foobarList_c
foobar:
  c: foo_c
  a: foo_a
  thing: foobar_thing
```

## FIXED: Explode with merge anchors
Set `--yaml-fix-merge-anchor-to-spec=true` to get this correct merge behaviour. Flag will default to true in late 2025 

Given a sample.yml file of:
```yaml
foo: &foo
  a: foo_a
  thing: foo_thing
  c: foo_c
bar: &bar
  b: bar_b
  thing: bar_thing
  c: bar_c
foobarList:
  b: foobarList_b
  !!merge <<:
    - *foo
    - *bar
  c: foobarList_c
foobar:
  c: foobar_c
  !!merge <<: *foo
  thing: foobar_thing
```
then
```bash
yq 'explode(.)' sample.yml
```
will output
```yaml
foo:
  a: foo_a
  thing: foo_thing
  c: foo_c
bar:
  b: bar_b
  thing: bar_thing
  c: bar_c
foobarList:
  b: foobarList_b
  a: foo_a
  thing: foo_thing
  c: foobarList_c
foobar:
  c: foobar_c
  a: foo_a
  thing: foobar_thing
```
<|MERGE_RESOLUTION|>--- conflicted
+++ resolved
@@ -34,7 +34,194 @@
 r: 10
 ```
 
-<<<<<<< HEAD
+## Get anchor
+Given a sample.yml file of:
+```yaml
+a: &billyBob cat
+```
+then
+```bash
+yq '.a | anchor' sample.yml
+```
+will output
+```yaml
+billyBob
+```
+
+## Set anchor
+Given a sample.yml file of:
+```yaml
+a: cat
+```
+then
+```bash
+yq '.a anchor = "foobar"' sample.yml
+```
+will output
+```yaml
+a: &foobar cat
+```
+
+## Set anchor relatively using assign-update
+Given a sample.yml file of:
+```yaml
+a:
+  b: cat
+```
+then
+```bash
+yq '.a anchor |= .b' sample.yml
+```
+will output
+```yaml
+a: &cat
+  b: cat
+```
+
+## Get alias
+Given a sample.yml file of:
+```yaml
+b: &billyBob meow
+a: *billyBob
+```
+then
+```bash
+yq '.a | alias' sample.yml
+```
+will output
+```yaml
+billyBob
+```
+
+## Set alias
+Given a sample.yml file of:
+```yaml
+b: &meow purr
+a: cat
+```
+then
+```bash
+yq '.a alias = "meow"' sample.yml
+```
+will output
+```yaml
+b: &meow purr
+a: *meow
+```
+
+## Set alias to blank does nothing
+Given a sample.yml file of:
+```yaml
+b: &meow purr
+a: cat
+```
+then
+```bash
+yq '.a alias = ""' sample.yml
+```
+will output
+```yaml
+b: &meow purr
+a: cat
+```
+
+## Set alias relatively using assign-update
+Given a sample.yml file of:
+```yaml
+b: &meow purr
+a:
+  f: meow
+```
+then
+```bash
+yq '.a alias |= .f' sample.yml
+```
+will output
+```yaml
+b: &meow purr
+a: *meow
+```
+
+## Explode alias and anchor
+Given a sample.yml file of:
+```yaml
+f:
+  a: &a cat
+  b: *a
+```
+then
+```bash
+yq 'explode(.f)' sample.yml
+```
+will output
+```yaml
+f:
+  a: cat
+  b: cat
+```
+
+## Explode with no aliases or anchors
+Given a sample.yml file of:
+```yaml
+a: mike
+```
+then
+```bash
+yq 'explode(.a)' sample.yml
+```
+will output
+```yaml
+a: mike
+```
+
+## Explode with alias keys
+Given a sample.yml file of:
+```yaml
+f:
+  a: &a cat
+  *a: b
+```
+then
+```bash
+yq 'explode(.f)' sample.yml
+```
+will output
+```yaml
+f:
+  a: cat
+  cat: b
+```
+
+## Dereference and update a field
+Use explode with multiply to dereference an object
+
+Given a sample.yml file of:
+```yaml
+item_value: &item_value
+  value: true
+thingOne:
+  name: item_1
+  !!merge <<: *item_value
+thingTwo:
+  name: item_2
+  !!merge <<: *item_value
+```
+then
+```bash
+yq '.thingOne |= explode(.) * {"value": false}' sample.yml
+```
+will output
+```yaml
+item_value: &item_value
+  value: true
+thingOne:
+  name: item_1
+  value: false
+thingTwo:
+  name: item_2
+  !!merge <<: *item_value
+```
+
 ## Merge multiple maps
 see https://yaml.org/type/merge.html
 
@@ -65,322 +252,6 @@
 y: 2
 ```
 
-## Override
-see https://yaml.org/type/merge.html
-
-Given a sample.yml file of:
-```yaml
-- &CENTER
-  x: 1
-  y: 2
-- &LEFT
-  x: 0
-  y: 2
-- &BIG
-  r: 10
-- &SMALL
-  r: 1
-- !!merge <<:
-    - *BIG
-    - *LEFT
-    - *SMALL
-  x: 1
-```
-then
-```bash
-yq '.[4] | explode(.)' sample.yml
-```
-will output
-```yaml
-r: 10
-y: 2
-x: 1
-```
-
-## Override with local key
-like https://yaml.org/type/merge.html, but with x: 1 before the merge key. This is legacy behavior, see --yaml-fix-merge-anchor-to-spec
-
-Given a sample.yml file of:
-```yaml
-- &CENTER
-  x: 1
-  y: 2
-- &LEFT
-  x: 0
-  y: 2
-- &BIG
-  r: 10
-- &SMALL
-  r: 1
-- x: 1
-  !!merge <<:
-    - *BIG
-    - *LEFT
-    - *SMALL
-```
-then
-```bash
-yq '.[4] | explode(.)' sample.yml
-```
-will output
-```yaml
-x: 0
-r: 10
-y: 2
-```
-
-=======
->>>>>>> 23a7b173
-## Get anchor
-Given a sample.yml file of:
-```yaml
-a: &billyBob cat
-```
-then
-```bash
-yq '.a | anchor' sample.yml
-```
-will output
-```yaml
-billyBob
-```
-
-## Set anchor
-Given a sample.yml file of:
-```yaml
-a: cat
-```
-then
-```bash
-yq '.a anchor = "foobar"' sample.yml
-```
-will output
-```yaml
-a: &foobar cat
-```
-
-## Set anchor relatively using assign-update
-Given a sample.yml file of:
-```yaml
-a:
-  b: cat
-```
-then
-```bash
-yq '.a anchor |= .b' sample.yml
-```
-will output
-```yaml
-a: &cat
-  b: cat
-```
-
-## Get alias
-Given a sample.yml file of:
-```yaml
-b: &billyBob meow
-a: *billyBob
-```
-then
-```bash
-yq '.a | alias' sample.yml
-```
-will output
-```yaml
-billyBob
-```
-
-## Set alias
-Given a sample.yml file of:
-```yaml
-b: &meow purr
-a: cat
-```
-then
-```bash
-yq '.a alias = "meow"' sample.yml
-```
-will output
-```yaml
-b: &meow purr
-a: *meow
-```
-
-## Set alias to blank does nothing
-Given a sample.yml file of:
-```yaml
-b: &meow purr
-a: cat
-```
-then
-```bash
-yq '.a alias = ""' sample.yml
-```
-will output
-```yaml
-b: &meow purr
-a: cat
-```
-
-## Set alias relatively using assign-update
-Given a sample.yml file of:
-```yaml
-b: &meow purr
-a:
-  f: meow
-```
-then
-```bash
-yq '.a alias |= .f' sample.yml
-```
-will output
-```yaml
-b: &meow purr
-a: *meow
-```
-
-## Explode alias and anchor
-Given a sample.yml file of:
-```yaml
-f:
-  a: &a cat
-  b: *a
-```
-then
-```bash
-yq 'explode(.f)' sample.yml
-```
-will output
-```yaml
-f:
-  a: cat
-  b: cat
-```
-
-## Explode with no aliases or anchors
-Given a sample.yml file of:
-```yaml
-a: mike
-```
-then
-```bash
-yq 'explode(.a)' sample.yml
-```
-will output
-```yaml
-a: mike
-```
-
-## Explode with alias keys
-Given a sample.yml file of:
-```yaml
-f:
-  a: &a cat
-  *a: b
-```
-then
-```bash
-yq 'explode(.f)' sample.yml
-```
-will output
-```yaml
-f:
-  a: cat
-  cat: b
-```
-
-## Dereference and update a field
-Use explode with multiply to dereference an object
-
-Given a sample.yml file of:
-```yaml
-item_value: &item_value
-  value: true
-thingOne:
-  name: item_1
-  !!merge <<: *item_value
-thingTwo:
-  name: item_2
-  !!merge <<: *item_value
-```
-then
-```bash
-yq '.thingOne |= explode(.) * {"value": false}' sample.yml
-```
-will output
-```yaml
-item_value: &item_value
-  value: true
-thingOne:
-  name: item_1
-  value: false
-thingTwo:
-  name: item_2
-  !!merge <<: *item_value
-```
-
-## Merge multiple maps
-see https://yaml.org/type/merge.html
-
-Given a sample.yml file of:
-```yaml
-- &CENTER
-  x: 1
-  y: 2
-- &LEFT
-  x: 0
-  y: 2
-- &BIG
-  r: 10
-- &SMALL
-  r: 1
-- !!merge <<:
-    - *CENTER
-    - *BIG
-```
-then
-```bash
-yq '.[4] | explode(.)' sample.yml
-```
-will output
-```yaml
-r: 10
-x: 1
-y: 2
-```
-
-## Override
-see https://yaml.org/type/merge.html
-
-Given a sample.yml file of:
-```yaml
-- &CENTER
-  x: 1
-  y: 2
-- &LEFT
-  x: 0
-  y: 2
-- &BIG
-  r: 10
-- &SMALL
-  r: 1
-- !!merge <<:
-    - *BIG
-    - *LEFT
-    - *SMALL
-  x: 1
-```
-then
-```bash
-yq '.[4] | explode(.)' sample.yml
-```
-will output
-```yaml
-r: 10
-x: 1
-y: 2
-```
-
 ## LEGACY: Explode with merge anchors
 Caution: this is for when --yaml-fix-merge-anchor-to-spec=false; it's not to YAML spec because the merge anchors incorrectly override the object values. Flag will default to true in late 2025
 
